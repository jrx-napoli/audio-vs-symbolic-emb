<<<<<<< HEAD
import os
import sys
from .tools import contains_midi_files, run_command, remove_folder
from .midi2mtf import midi_2_mtf
=======
import logging
>>>>>>> ac8331e9
from pathlib import Path
from typing import Dict

import numpy as np
<<<<<<< HEAD
from typing import Dict
import logging
from .extract_clamp3 import extract_features
=======
import pretty_midi
from tqdm import tqdm

>>>>>>> ac8331e9
logger = logging.getLogger(__name__)


class SymbolicProcessor:
<<<<<<< HEAD
    def process_directory(self, input_dir: Path, output_dir: Path) -> Dict[str, Dict[str, np.ndarray]]:
        global_flag = False
        
        # Step 1: Create a temporary directory
        os.makedirs('temp', exist_ok=True)

        # Step 2: Determine modalities automatically
        if not  (input_dir):
            print(f'Error: Could not determine input modality for "{input_dir}"')
            sys.exit(1)

        print(f'Detected input modality. ')

        # Step 3: Extract features based on detected modality
        
        
        results = extract_mid_features(input_dir, output_dir, global_flag)

        # Step 4: Clean up
        remove_folder('temp')

        return results
    
def extract_mid_features(mid_dir, feat_dir, global_flag=True) -> Dict[str, Dict[str, np.ndarray]]:
    '''Extract performance signal features from MIDI files.'''
    global_flag = ' --get_global' if global_flag else ''
    
    # Step 1: Delete temp folder
    remove_folder('temp/mtf')


    # Step 2: Convert MIDI files to MTF format
    midi_2_mtf(mid_dir, "./temp/mtf")


    # Step 3: Run extract_clamp3.py
    if feat_dir is None:
        return extract_features("./temp/mtf", "../cache/mid_features")
        # return run_command(f'python extract_clamp3.py ./temp/mtf ../cache/mid_features{global_flag}')
    else:
        feat_dir = os.path.abspath(feat_dir)
        return extract_features("./temp/mtf", feat_dir)
        # return run_command(f'python extract_clamp3.py ./temp/mtf "{feat_dir}"{global_flag}')
=======
    def __init__(self, max_notes: int = 1000):
        """
        Initialize the symbolic music processor.
        
        Args:
            max_notes: Maximum number of notes to process from each MIDI file
        """
        self.max_notes = max_notes

    def load_midi(self, midi_path: Path) -> pretty_midi.PrettyMIDI:
        """
        Load and preprocess a MIDI file.
        
        Args:
            midi_path: Path to the MIDI file
            
        Returns:
            PrettyMIDI object
        """
        try:
            midi_data = pretty_midi.PrettyMIDI(str(midi_path))
            return midi_data
        except Exception as e:
            logger.error(f"Error loading MIDI file {midi_path}: {str(e)}")
            raise

    def extract_features(self, midi_data: pretty_midi.PrettyMIDI) -> Dict[str, np.ndarray]:
        """
        Extract features from MIDI data.
        
        Args:
            midi_data: PrettyMIDI object
            
        Returns:
            Dictionary of extracted features
        """
        features = {}

        # Get piano roll with fixed size
        target_length = 1024  # Fixed length for all piano rolls
        piano_roll = midi_data.get_piano_roll(fs=100)  # 100 Hz resolution

        # Resize piano roll to fixed length
        if piano_roll.shape[1] > target_length:
            piano_roll = piano_roll[:, :target_length]
        elif piano_roll.shape[1] < target_length:
            # Pad with zeros
            pad_width = target_length - piano_roll.shape[1]
            piano_roll = np.pad(piano_roll, ((0, 0), (0, pad_width)))

        features['piano_roll'] = piano_roll

        # Extract note features
        notes = []
        for instrument in midi_data.instruments:
            for note in instrument.notes[:self.max_notes]:
                notes.append([
                    note.pitch,
                    note.start,
                    note.end,
                    note.velocity
                ])

        if notes:
            note_features = np.array(notes)
            features['note_features'] = note_features

        # Extract tempo changes
        tempo_changes = []
        try:
            tempo_data = midi_data.get_tempo_changes()
            if isinstance(tempo_data, tuple) and len(tempo_data) == 2:
                times, tempos = tempo_data
                for time, tempo in zip(times, tempos):
                    tempo_changes.append([time, tempo])
            elif len(tempo_data) > 0:
                for time, tempo in tempo_data:
                    tempo_changes.append([time, tempo])
        except Exception as e:
            logger.warning(f"Could not extract tempo changes: {str(e)}")

        if tempo_changes:
            tempo_features = np.array(tempo_changes)
            features['tempo_features'] = tempo_features

        return features

    def process_directory(self, input_dir: Path, output_dir: Path) -> Dict[str, Dict[str, np.ndarray]]:
        """
        Process all MIDI files in a directory.
        
        Args:
            input_dir: Directory containing MIDI files
            output_dir: Directory to save processed features
            
        Returns:
            Dictionary mapping filenames to their features
        """
        results = {}

        # Create output directory if it doesn't exist
        output_dir.mkdir(parents=True, exist_ok=True)

        # Process each MIDI file
        for midi_file in tqdm(list(input_dir.glob('*.mid'))):
            try:
                # Load MIDI file
                midi_data = self.load_midi(midi_file)

                # Extract features
                features = self.extract_features(midi_data)

                # Save features
                filename = midi_file.stem
                np.save(output_dir / f"{filename}_features.npy", features)

                results[filename] = features

            except Exception as e:
                logger.error(f"Error processing {midi_file}: {str(e)}")
                continue

        return results
>>>>>>> ac8331e9
<|MERGE_RESOLUTION|>--- conflicted
+++ resolved
@@ -1,29 +1,18 @@
-<<<<<<< HEAD
 import os
 import sys
 from .tools import contains_midi_files, run_command, remove_folder
 from .midi2mtf import midi_2_mtf
-=======
-import logging
->>>>>>> ac8331e9
 from pathlib import Path
 from typing import Dict
 
 import numpy as np
-<<<<<<< HEAD
 from typing import Dict
 import logging
 from .extract_clamp3 import extract_features
-=======
-import pretty_midi
-from tqdm import tqdm
-
->>>>>>> ac8331e9
 logger = logging.getLogger(__name__)
 
 
 class SymbolicProcessor:
-<<<<<<< HEAD
     def process_directory(self, input_dir: Path, output_dir: Path) -> Dict[str, Dict[str, np.ndarray]]:
         global_flag = False
         
@@ -66,129 +55,4 @@
     else:
         feat_dir = os.path.abspath(feat_dir)
         return extract_features("./temp/mtf", feat_dir)
-        # return run_command(f'python extract_clamp3.py ./temp/mtf "{feat_dir}"{global_flag}')
-=======
-    def __init__(self, max_notes: int = 1000):
-        """
-        Initialize the symbolic music processor.
-        
-        Args:
-            max_notes: Maximum number of notes to process from each MIDI file
-        """
-        self.max_notes = max_notes
-
-    def load_midi(self, midi_path: Path) -> pretty_midi.PrettyMIDI:
-        """
-        Load and preprocess a MIDI file.
-        
-        Args:
-            midi_path: Path to the MIDI file
-            
-        Returns:
-            PrettyMIDI object
-        """
-        try:
-            midi_data = pretty_midi.PrettyMIDI(str(midi_path))
-            return midi_data
-        except Exception as e:
-            logger.error(f"Error loading MIDI file {midi_path}: {str(e)}")
-            raise
-
-    def extract_features(self, midi_data: pretty_midi.PrettyMIDI) -> Dict[str, np.ndarray]:
-        """
-        Extract features from MIDI data.
-        
-        Args:
-            midi_data: PrettyMIDI object
-            
-        Returns:
-            Dictionary of extracted features
-        """
-        features = {}
-
-        # Get piano roll with fixed size
-        target_length = 1024  # Fixed length for all piano rolls
-        piano_roll = midi_data.get_piano_roll(fs=100)  # 100 Hz resolution
-
-        # Resize piano roll to fixed length
-        if piano_roll.shape[1] > target_length:
-            piano_roll = piano_roll[:, :target_length]
-        elif piano_roll.shape[1] < target_length:
-            # Pad with zeros
-            pad_width = target_length - piano_roll.shape[1]
-            piano_roll = np.pad(piano_roll, ((0, 0), (0, pad_width)))
-
-        features['piano_roll'] = piano_roll
-
-        # Extract note features
-        notes = []
-        for instrument in midi_data.instruments:
-            for note in instrument.notes[:self.max_notes]:
-                notes.append([
-                    note.pitch,
-                    note.start,
-                    note.end,
-                    note.velocity
-                ])
-
-        if notes:
-            note_features = np.array(notes)
-            features['note_features'] = note_features
-
-        # Extract tempo changes
-        tempo_changes = []
-        try:
-            tempo_data = midi_data.get_tempo_changes()
-            if isinstance(tempo_data, tuple) and len(tempo_data) == 2:
-                times, tempos = tempo_data
-                for time, tempo in zip(times, tempos):
-                    tempo_changes.append([time, tempo])
-            elif len(tempo_data) > 0:
-                for time, tempo in tempo_data:
-                    tempo_changes.append([time, tempo])
-        except Exception as e:
-            logger.warning(f"Could not extract tempo changes: {str(e)}")
-
-        if tempo_changes:
-            tempo_features = np.array(tempo_changes)
-            features['tempo_features'] = tempo_features
-
-        return features
-
-    def process_directory(self, input_dir: Path, output_dir: Path) -> Dict[str, Dict[str, np.ndarray]]:
-        """
-        Process all MIDI files in a directory.
-        
-        Args:
-            input_dir: Directory containing MIDI files
-            output_dir: Directory to save processed features
-            
-        Returns:
-            Dictionary mapping filenames to their features
-        """
-        results = {}
-
-        # Create output directory if it doesn't exist
-        output_dir.mkdir(parents=True, exist_ok=True)
-
-        # Process each MIDI file
-        for midi_file in tqdm(list(input_dir.glob('*.mid'))):
-            try:
-                # Load MIDI file
-                midi_data = self.load_midi(midi_file)
-
-                # Extract features
-                features = self.extract_features(midi_data)
-
-                # Save features
-                filename = midi_file.stem
-                np.save(output_dir / f"{filename}_features.npy", features)
-
-                results[filename] = features
-
-            except Exception as e:
-                logger.error(f"Error processing {midi_file}: {str(e)}")
-                continue
-
-        return results
->>>>>>> ac8331e9
+        # return run_command(f'python extract_clamp3.py ./temp/mtf "{feat_dir}"{global_flag}')