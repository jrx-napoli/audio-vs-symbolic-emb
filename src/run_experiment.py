--- conflicted
+++ resolved
@@ -89,24 +89,15 @@
                     logger.warning(f"No embeddings found for {k}")
             except Exception as e:
                 logger.error(f"Error processing audio embedding for {k}: {str(e)}")
-<<<<<<< HEAD
-=======
-
->>>>>>> ac8331e9
+
         # Process symbolic embeddings
         # First collect all piano rolls to fit PCA
         all_piano_rolls = []
         valid_keys = []
         for k, v in self.results['symbolic_embeddings'].items():
             try:
-<<<<<<< HEAD
                 if 'embeddings' in v:
                     symbolic_embeddings[k] = np.mean(v['embeddings'], axis=0)
-=======
-                if 'piano_roll' in v:
-                    all_piano_rolls.append(v['piano_roll'].flatten())
-                    valid_keys.append(k)
->>>>>>> ac8331e9
                 else:
                     logger.warning(f"No embeddings found for {k}")
             except Exception as e:
