--- conflicted
+++ resolved
@@ -193,10 +193,6 @@
 *.gif
 *.pdf
 *.log
-<<<<<<< HEAD
 *.pth
-=======
-
 # idea
-.idea/
->>>>>>> ac8331e9
+.idea/